
![fcb903fd-618b-4e04-b07f-08bfe8de5fe2](https://github.com/user-attachments/assets/3670aee1-7dc6-44f8-8ba7-80abf05546b6)
<p align="center">
  <img src="https://readme-typing-svg.demolab.com?font=Fira+Code&size=40&pause=1000&color=F7D900&center=true&vCenter=true&width=800&lines=CATALYST" alt="CATALYST title" />
</p>



**Catalyst** is a modular, fully interactive Discord bot engine for gamifying communities through playful, creative events (plot twists, showdowns, aura-offs, and spotlights), voting, and dynamic channels.

<<<<<<< HEAD

![alt text](image.png)
![alt text](image-1.png)
![alt text](image-2.png)
![alt text](image-3.png)

### Core Features | Goals
=======
### Core Features (Goals for the project)
>>>>>>> 3889a8cc
- Persistent world state: users, factions, and playful event history (plot twists, showdowns, spotlights) are saved and evolve in real time.
- Dynamic channel management (`hub`, `config`, `powers`, `mods`, `timeline`).
- Emoji voting and interactive buttons on all major events and proposals.
- Plugin proposals and voting.
- Spotlight timeline and playful analytics with leaderboard and event summaries.
- No slash commands needed—users interact via buttons, emoji, and dynamic messages.
- Positive, community-focused design: All mechanics encourage creativity, collaboration, and fun rather than competition or negativity.





## Next Steps
- **Fix all remaining TypeScript errors and lint issues.**
- **Test the bot end-to-end:** drama, faction, and timeline features.
- **Expand dramatic events and analytics.**
- **Polish onboarding and user feedback.**

See [`TODO.md`](./TODO.md) for a detailed breakdown of immediate technical tasks and future enhancements.

## Setup & Usage
See [`docs/CATALYST_README.md`](docs/CATALYST_README.md) for the latest setup instructions, feature breakdown, and all major functions/utilities.

## Repository
[https://github.com/Zwin-ux/Catalyst](https://github.com/Zwin-ux/Catalyst)

---
For design docs, planning, and full feature details, see the `/docs` directory.<|MERGE_RESOLUTION|>--- conflicted
+++ resolved
@@ -8,7 +8,6 @@
 
 **Catalyst** is a modular, fully interactive Discord bot engine for gamifying communities through playful, creative events (plot twists, showdowns, aura-offs, and spotlights), voting, and dynamic channels.
 
-<<<<<<< HEAD
 
 ![alt text](image.png)
 ![alt text](image-1.png)
@@ -16,9 +15,6 @@
 ![alt text](image-3.png)
 
 ### Core Features | Goals
-=======
-### Core Features (Goals for the project)
->>>>>>> 3889a8cc
 - Persistent world state: users, factions, and playful event history (plot twists, showdowns, spotlights) are saved and evolve in real time.
 - Dynamic channel management (`hub`, `config`, `powers`, `mods`, `timeline`).
 - Emoji voting and interactive buttons on all major events and proposals.
